--- conflicted
+++ resolved
@@ -72,11 +72,8 @@
     %% with that scan and causes any cover compilation info to be lost. So,
     %% we do it by hand. :(
     %%
-<<<<<<< HEAD
-    Modules = [rebar_utils:beam_to_mod(?EUNIT_DIR, N) || N <- rebar_utils:beams(?EUNIT_DIR)],
-=======
     %% TODO: Not currently compatible with package modules
-    Beams = [filename:basename(N, ".beam") || N <- filelib:wildcard("*.beam", ?EUNIT_DIR)],
+    Beams = [filename:basename(N, ".beam") || N <- rebar_utils:beams(?EUNIT_DIR)],
 
     %% Grab two lists of test and non-test beam files
     {TestBeams, ModuleBeams} = lists:partition(fun(B) ->
@@ -105,7 +102,6 @@
     %% combine the modules and associated test modules into the resulting list
     %% of modules to run tests on.
     Modules = [list_to_atom(M) || M <- RealModules ++ TestModules],
->>>>>>> 71c974e3
 
     %% TODO: If there are other wildcards specified in eunit_sources, compile them
 
