--- conflicted
+++ resolved
@@ -111,15 +111,12 @@
                   "upgrade Rebar3.", [])
     end.
 
-<<<<<<< HEAD
-=======
 %% Only call `write_lock_file/2' if the locks have changed.
 maybe_write_lock_file(LockFile, Locks, OldLocks) when Locks =/= OldLocks ->
     write_lock_file(LockFile, Locks);
 maybe_write_lock_file(_, _, _) ->
     ok.
 
->>>>>>> 781c8aba
 %% @doc Converts the internal format for locks into the multi-version
 %% compatible one used within rebar3 lock files.
 %% @end
