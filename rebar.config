--- conflicted
+++ resolved
@@ -1,25 +1,16 @@
 %% -*- mode: erlang;erlang-indent-level: 4;indent-tabs-mode: nil -*-
 %% ex: ts=4 sw=4 ft=erlang et
 
-<<<<<<< HEAD
-{deps, [{erlware_commons,     "0.17.0"},
-=======
 {deps, [{erlware_commons,     "0.18.0"},
->>>>>>> 7fab47df
         {ssl_verify_hostname, "1.0.5"},
         {certifi,             "0.3.0"},
         {providers,           "1.6.0"},
         {getopt,              "0.8.2"},
         {bbmustache,          "1.0.4"},
-<<<<<<< HEAD
-        {relx,                "3.7.1"},
-        {cf,                  "0.2.1"}]}.
-=======
         {relx,                "3.15.0"},
         {cf,                  "0.2.1"},
         {cth_readable,        "1.2.0"},
         {eunit_formatters,    "0.3.1"}]}.
->>>>>>> 7fab47df
 
 {escript_name, rebar3}.
 {escript_emu_args, "%%! +sbtu +A0\n"}.
